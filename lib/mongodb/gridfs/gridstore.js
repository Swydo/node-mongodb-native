/**
 * @fileOverview GridFS is a tool for MongoDB to store files to the database.
 * Because of the restrictions of the object size the database can hold, a
 * facility to split a file into several chunks is needed. The {@link GridStore}
 * class offers a simplified api to interact with files while managing the
 * chunks of split files behind the scenes. More information about GridFS can be
 * found <a href="http://www.mongodb.org/display/DOCS/GridFS">here</a>.
 */
var Chunk = require('./chunk').Chunk,
  DbCommand = require('../commands/db_command').DbCommand,
  ObjectID = require('bson').ObjectID,
  Buffer = require('buffer').Buffer,
  fs = require('fs'),
  util = require('util'),
	inherits = util.inherits,
  ReadStream = require('./readstream').ReadStream,
	Stream = require('stream');

var REFERENCE_BY_FILENAME = 0,
  REFERENCE_BY_ID = 1;

/**
 * A class representation of a file stored in GridFS.
 *
 * Modes
 *  - **"r"** - read only. This is the default mode.
 *  - **"w"** - write in truncate mode. Existing data will be overwriten.
 *  - **w+"** - write in edit mode.
 *
 * Options
 *  - **root** {String}, root collection to use. Defaults to **{GridStore.DEFAULT_ROOT_COLLECTION}**.
 *  - **content_type** {String}, mime type of the file. Defaults to **{GridStore.DEFAULT_CONTENT_TYPE}**.
 *  - **chunk_size** {Number}, size for the chunk. Defaults to **{Chunk.DEFAULT_CHUNK_SIZE}**.
 *  - **metadata** {Object}, arbitrary data the user wants to store.
 *
 * @class Represents the GridStore.
 * @param {Db} db A database instance to interact with.
 * @param {ObjectID} id an unique ObjectID for this file
 * @param {String} [filename] optional a filename for this file, no unique constrain on the field
 * @param {String} mode set the mode for this file.
 * @param {Object} options optional properties to specify. Recognized keys:
 * @return {GridStore}
 */
var GridStore = function GridStore(db, id, filename, mode, options) {
  if(!(this instanceof GridStore)) return new GridStore(db, id, filename, mode, options);

  var self = this;
  this.db = db;  
<<<<<<< HEAD
  var _filename = filename;

	// Call stream constructor
	Stream.call(this);

  if(typeof filename == 'string' && typeof mode == 'string') {
    _filename = filename;  
  } else if(typeof filename == 'string' && typeof mode == 'object' && mode != null) {
    var _mode = mode;
=======
  
  // Handle options
  if(options == null) options = {};
  // Handle mode
  if(mode == null) {
>>>>>>> 2cf660ff
    mode = filename;
    filename = null;
  } else if(typeof mode == 'object') {
    options = mode;
    mode = filename;
    filename = null;
  }
  
  // Handle id
  if(id instanceof ObjectID && (typeof filename == 'string' || filename == null)) {
    this.referenceBy = 1;
    this.fileId = id;
    this.filename = filename;
  } else if(!(id instanceof ObjectID) && typeof id == 'string' && mode.indexOf("w") != null) {
    this.referenceBy = 0;
    this.fileId = new ObjectID();
    this.filename = id;
  } else if(!(id instanceof ObjectID) && typeof id == 'string' && mode.indexOf("r") != null) {
    this.referenceBy = 0;
    this.filename = filename;
  } else {
    this.referenceBy = 1;
    this.fileId = id;
    this.filename = filename;
  }
  
  // Set up the rest
  this.mode = mode == null ? "r" : mode;
  this.options = options == null ? {} : options;
  this.root = this.options['root'] == null ? exports.GridStore.DEFAULT_ROOT_COLLECTION : this.options['root'];
  this.position = 0;
  // Set default chunk size
  this.internalChunkSize = this.options['chunkSize'] == null ? Chunk.DEFAULT_CHUNK_SIZE : this.options['chunkSize'];  
  // Previous chunk size
  this.previousChunkSize = 0;
}

/**
 *	Code for the streaming capabilities of the gridstore object
 *  Most code from Aaron heckmanns project https://github.com/aheckmann/gridfs-stream
 *  Modified to work on the gridstore object itself
 *  @ignore
 */
GridStore.prototype = { __proto__: Stream.prototype }

// Move pipe to _pipe
GridStore.prototype._pipe = GridStore.prototype.pipe;

/**
 * Opens the file from the database and initialize this object. Also creates a
 * new one if file does not exist.
 *
 * @param {Function} callback this will be called after executing this method. The first parameter will contain an **{Error}** object and the second parameter will be null if an error occured. Otherwise, the first parameter will be null and the second will contain the reference to this object.
 * @return {null}
 * @api public
 */
GridStore.prototype.open = function(callback) {
  if( this.mode != "w" && this.mode != "w+" && this.mode != "r"){
    callback(new Error("Illegal mode " + this.mode), null);
    return;
  }

  var self = this;
  
  if((self.mode == "w" || self.mode == "w+") && self.db.serverConfig.primary != null) {
    // Get files collection
    self.collection(function(err, collection) {
      if(err) return callback(err);

      // Get chunk collection
      self.chunkCollection(function(err, chunkCollection) {
        if(err) return callback(err);

        // Ensure index on chunk collection
        chunkCollection.ensureIndex([['files_id', 1], ['n', 1]], function(err, index) {
          if(err) return callback(err);
          _open(self, callback);
        });
      });
    });
  } else {
		// Open the gridstore
    _open(self, callback);
  }
};

/**
 * Hidding the _open function
 * @ignore
 * @api private
 */
var _open = function(self, callback) {
  self.collection(function(err, collection) {
    if(err!==null) {
      callback(new Error("at collection: "+err), null);
      return;
    }

    // Create the query
    var query = self.referenceBy == REFERENCE_BY_ID ? {_id:self.fileId} : {filename:self.filename};
    query = null == self.fileId && this.filename == null ? null : query;

    // Fetch the chunks
    if(query != null) {
      collection.find(query, function(err, cursor) {
        if(err) return error(err);

        // Fetch the file
        cursor.nextObject(function(err, doc) {
          if(err) return error(err);

          // Check if the collection for the files exists otherwise prepare the new one
          if(doc != null) {
            self.fileId = doc._id;
            self.contentType = doc.contentType;
            self.internalChunkSize = doc.chunkSize;
            self.uploadDate = doc.uploadDate;
            self.aliases = doc.aliases;
            self.length = doc.length;
            self.metadata = doc.metadata;
            self.internalMd5 = doc.md5;
          } else {
            // self.fileId =
            // self.fileId = self.fileId instanceof ObjectID ? self.fileId : new ObjectID();
            self.fileId = self.fileId == null ? new ObjectID() : self.fileId;
            self.contentType = exports.GridStore.DEFAULT_CONTENT_TYPE;
            self.internalChunkSize = self.internalChunkSize == null ? Chunk.DEFAULT_CHUNK_SIZE : self.internalChunkSize;
            self.length = 0;
          }

          // Process the mode of the object
          if(self.mode == "r") {
            nthChunk(self, 0, function(err, chunk) {
              if(err) return error(err);
              self.currentChunk = chunk;
              self.position = 0;
              callback(null, self);
            });
          } else if(self.mode == "w") {
            // Delete any existing chunks
            deleteChunks(self, function(err, result) {
              if(err) return error(err);
              self.currentChunk = new Chunk(self, {'n':0});
              self.contentType = self.options['content_type'] == null ? self.contentType : self.options['content_type'];
              self.internalChunkSize = self.options['chunk_size'] == null ? self.internalChunkSize : self.options['chunk_size'];
              self.metadata = self.options['metadata'] == null ? self.metadata : self.options['metadata'];
              self.position = 0;
              callback(null, self);
            });
          } else if(self.mode == "w+") {
            nthChunk(self, lastChunkNumber(self), function(err, chunk) {
              if(err) return error(err);
              // Set the current chunk
              self.currentChunk = chunk == null ? new Chunk(self, {'n':0}) : chunk;
              self.currentChunk.position = self.currentChunk.data.length();
              self.metadata = self.options['metadata'] == null ? self.metadata : self.options['metadata'];
              self.position = self.length;
              callback(null, self);
            });
          }
        });
      });
    } else {
      // Write only mode
      self.fileId = null == self.fileId ? new ObjectID() : self.fileId;
      self.contentType = exports.GridStore.DEFAULT_CONTENT_TYPE;
      self.internalChunkSize = self.internalChunkSize == null ? Chunk.DEFAULT_CHUNK_SIZE : self.internalChunkSize;
      self.length = 0;
      
      self.chunkCollection(function(err, collection2) {
        if(err) return error(err);

        // No file exists set up write mode
        if(self.mode == "w") {
          // Delete any existing chunks
          deleteChunks(self, function(err, result) {
            if(err) return error(err);
            self.currentChunk = new Chunk(self, {'n':0});
            self.contentType = self.options['content_type'] == null ? self.contentType : self.options['content_type'];
            self.internalChunkSize = self.options['chunk_size'] == null ? self.internalChunkSize : self.options['chunk_size'];
            self.metadata = self.options['metadata'] == null ? self.metadata : self.options['metadata'];
            self.position = 0;
            callback(null, self);
          });
        } else if(self.mode == "w+") {
          nthChunk(self, lastChunkNumber(self), function(err, chunk) {
            if(err) return error(err);
            // Set the current chunk
            self.currentChunk = chunk == null ? new Chunk(self, {'n':0}) : chunk;
            self.currentChunk.position = self.currentChunk.data.length();
            self.metadata = self.options['metadata'] == null ? self.metadata : self.options['metadata'];
            self.position = self.length;
            callback(null, self);
          });
        }
      });
    }
  });

  // only pass error to callback once
  function error (err) {
    if(error.err) return;
    callback(error.err = err);
  }
};

/**
 * Stores a file from the file system to the GridFS database.
 *
 * @param {String|Buffer|FileHandle} file the file to store.
 * @param {Function} callback this will be called after this method is executed. The first parameter will be null and the the second will contain the reference to this object.
 * @return {null}
 * @api public
 */
GridStore.prototype.writeFile = function (file, callback) {
  var self = this;
  if (typeof file === 'string') {
    fs.open(file, 'r', 0666, function (err, fd) {
      if(err) return callback(err);
      self.writeFile(fd, callback);
    });
    return;
  }

  self.open(function (err, self) {
    if(err) return callback(err);

    fs.fstat(file, function (err, stats) {
      if(err) return callback(err);

      var offset = 0;
      var index = 0;
      var numberOfChunksLeft = Math.min(stats.size / self.chunkSize);

      // Write a chunk
      var writeChunk = function() {
        fs.read(file, self.chunkSize, offset, 'binary', function(err, data, bytesRead) {
          if(err) return callback(err);

          offset = offset + bytesRead;

          // Create a new chunk for the data
          var chunk = new Chunk(self, {n:index++});
          chunk.write(data, function(err, chunk) {
            if(err) return callback(err);

            chunk.save(function(err, result) {
              if(err) return callback(err);

              self.position = self.position + data.length;

              // Point to current chunk
              self.currentChunk = chunk;

              if(offset >= stats.size) {
                fs.close(file);
                self.close(callback);
              } else {
                return process.nextTick(writeChunk);
              }
            });
          });
        });
      }

      // Process the first write
      process.nextTick(writeChunk);
    });
  });
};

/**
 * Writes some data. This method will work properly only if initialized with mode
 * "w" or "w+".
 *
 * @param string {string} The data to write.
 * @param close {boolean=false} opt_argument Closes this file after writing if
 *     true.
 * @param callback {function(*, GridStore)} This will be called after executing
 *     this method. The first parameter will contain null and the second one
 *     will contain a reference to this object.
 *
 * @ignore
 * @api private
 */
var writeBuffer = function(self, buffer, close, callback) {
	if(typeof close === "function") { callback = close; close = null; }
	var finalClose = (close == null) ? false : close;

	if(self.mode[0] != "w") {
		callback(new Error((self.referenceBy == REFERENCE_BY_ID ? self.toHexString() : self.filename) + " not opened for writing"), null);
	} else {
    if(self.currentChunk.position + buffer.length >= self.chunkSize) {
      // Write out the current Chunk and then keep writing until we have less data left than a chunkSize left
      // to a new chunk (recursively)
      var previousChunkNumber = self.currentChunk.chunkNumber;
      var leftOverDataSize = self.chunkSize - self.currentChunk.position;
      var firstChunkData = buffer.slice(0, leftOverDataSize);
      var leftOverData = buffer.slice(leftOverDataSize);
      // A list of chunks to write out
      var chunksToWrite = [self.currentChunk.write(firstChunkData)];
      // If we have more data left than the chunk size let's keep writing new chunks
      while(leftOverData.length >= self.chunkSize) {
        // Create a new chunk and write to it
        var newChunk = new Chunk(self, {'n': (previousChunkNumber + 1)});
        var firstChunkData = leftOverData.slice(0, self.chunkSize);
        leftOverData = leftOverData.slice(self.chunkSize);
        // Update chunk number
        previousChunkNumber = previousChunkNumber + 1;
        // Write data
        newChunk.write(firstChunkData);
        // Push chunk to save list
        chunksToWrite.push(newChunk);
      }

      // Set current chunk with remaining data
      self.currentChunk = new Chunk(self, {'n': (previousChunkNumber + 1)});
      // If we have left over data write it
      if(leftOverData.length > 0) self.currentChunk.write(leftOverData);

      // Update the position for the gridstore
      self.position = self.position + buffer.length;
      // Total number of chunks to write
      var numberOfChunksToWrite = chunksToWrite.length;
      // Write out all the chunks and then return
      for(var i = 0; i < chunksToWrite.length; i++) {
        var chunk = chunksToWrite[i];
        chunk.save(function(err, result) {
          if(err) return callback(err);

          numberOfChunksToWrite = numberOfChunksToWrite - 1;

          if(numberOfChunksToWrite <= 0) {
            return callback(null, self);
          }
        })
      }
    } else {
      // Update the position for the gridstore
      self.position = self.position + buffer.length;
      // We have less data than the chunk size just write it and callback
      self.currentChunk.write(buffer);
      callback(null, self);
    }
  }
};

/**
 * Creates a mongoDB object representation of this object.
 *
 * @param callback {function(object)} This will be called after executing this
 *     method. The object will be passed to the first parameter and will have
 *     the structure:
 *        
 *        <pre><code>
 *        {
 *          '_id' : , // {number} id for this file
 *          'filename' : , // {string} name for this file
 *          'contentType' : , // {string} mime type for this file
 *          'length' : , // {number} size of this file?
 *          'chunksize' : , // {number} chunk size used by this file
 *          'uploadDate' : , // {Date}
 *          'aliases' : , // {array of string}
 *          'metadata' : , // {string}
 *        }
 *        </code></pre>
 *
 * @ignore
 * @api private
 */
var buildMongoObject = function(self, callback) {
  // Keeps the final chunk number
  var chunkNumber = 0;
  var previousChunkSize = self.previousChunkSize;
  // Get the correct chunk Number, if we have an empty chunk return the previous chunk number
  if(null != self.currentChunk && self.currentChunk.chunkNumber > 0 && self.currentChunk.position == 0) {
    chunkNumber = self.currentChunk.chunkNumber - 1;
  } else {
    chunkNumber = self.currentChunk.chunkNumber;
    previousChunkSize = self.currentChunk.position;
  }

  // Calcuate the length
  var length = self.currentChunk != null ? (chunkNumber * self.chunkSize + previousChunkSize) : 0;  
  var mongoObject = {
    '_id': self.fileId,
    'filename': self.filename,
    'contentType': self.contentType,
    'length': self.position ? self.position : 0,
    'chunkSize': self.chunkSize,
    'uploadDate': self.uploadDate,
    'aliases': self.aliases,
    'metadata': self.metadata
  };

  var md5Command = {filemd5:self.fileId, root:self.root};
  self.db.command(md5Command, function(err, results) {
    mongoObject.md5 = results.md5;
    callback(mongoObject);
  });
};

/**
 * Saves this file to the database. This will overwrite the old entry if it
 * already exists. This will work properly only if mode was initialized to
 * "w" or "w+".
 *
 * @param {Function} callback this will be called after executing this method. Passes an **{Error}** object to the first parameter and null to the second if an error occured. Otherwise, passes null to the first and a reference to this object to the second.
 * @return {null}
 * @api public
 */
GridStore.prototype.close = function(callback) {
  var self = this;

  if(self.mode[0] == "w") {
    if(self.currentChunk != null && self.currentChunk.position > 0) {
      self.currentChunk.save(function(err, chunk) {
        if(err) return callback(err);

        self.collection(function(err, files) {
          if(err) return callback(err);

          // Build the mongo object
          if(self.uploadDate != null) {
            files.remove({'_id':self.fileId}, {safe:true}, function(err, collection) {
              if(err) return callback(err);

              buildMongoObject(self, function(mongoObject) {
                files.save(mongoObject, {safe:true}, function(err) {
                  callback(err, mongoObject);
                });
              });
            });
          } else {
            self.uploadDate = new Date();
            buildMongoObject(self, function(mongoObject) {
              files.save(mongoObject, {safe:true}, function(err) {
                callback(err, mongoObject);
              });
            });
          }
        });
      });
    } else {
      self.collection(function(err, files) {
        if(err) return callback(err);

        self.uploadDate = new Date();
        buildMongoObject(self, function(mongoObject) {
          files.save(mongoObject, {safe:true}, function(err) {
            callback(err, mongoObject);
          });
        });
      });
    }
  } else if(self.mode[0] == "r") {
    callback(null, null);
  } else {
    callback(new Error("Illegal mode " + self.mode), null);
  }
};

/**
 * Gets the nth chunk of this file.
 *
 * @param chunkNumber {number} The nth chunk to retrieve.
 * @param callback {function(*, Chunk|object)} This will be called after
 *     executing this method. null will be passed to the first parameter while
 *     a new {@link Chunk} instance will be passed to the second parameter if
 *     the chunk was found or an empty object {} if not.
 *
 * @ignore
 * @api private
 */
var nthChunk = function(self, chunkNumber, callback) {
  self.chunkCollection(function(err, collection) {
    if(err) return callback(err);

    collection.find({'files_id':self.fileId, 'n':chunkNumber}, function(err, cursor) {
      if(err) return callback(err);

      cursor.nextObject(function(err, chunk) {
        if(err) return callback(err);

        var finalChunk = chunk == null ? {} : chunk;
        callback(null, new Chunk(self, finalChunk));
      });
    });
  });
};

/**
 *
 * @ignore
 * @api private
 */
GridStore.prototype._nthChunk = function(chunkNumber, callback) {
  nthChunk(this, chunkNumber, callback);
}

/**
 * @return {Number} The last chunk number of this file.
 *
 * @ignore
 * @api private
 */
var lastChunkNumber = function(self) {
  return Math.floor(self.length/self.chunkSize);
};

/**
 * Retrieve this file's chunks collection.
 *
 * @param {Function} callback this will be called after executing this method. An exception object will be passed to the first parameter when an error occured or null otherwise. A new **{Collection}** object will be passed to the second parameter if no error occured.
 * @return {null}
 * @api public
 */
GridStore.prototype.chunkCollection = function(callback) {
  this.db.collection((this.root + ".chunks"), callback);
};

/**
 * Deletes all the chunks of this file in the database.
 *
 * @param callback {function(*, boolean)} This will be called after this method
 *     executes. Passes null to the first and true to the second argument.
 *
 * @ignore
 * @api private
 */
var deleteChunks = function(self, callback) {
  if(self.fileId != null) {
    self.chunkCollection(function(err, collection) {
      if(err) return callback(err, false);
      collection.remove({'files_id':self.fileId}, {safe:true}, function(err, result) {
        if(err) return callback(err, false);
        callback(null, true);
      });
    });
  } else {
    callback(null, true);
  }
};

/**
 * Deletes all the chunks of this file in the database.
 *
 * @param {Function} callback this will be called after this method executes. Passes null to the first and true to the second argument.
 * @return {null}
 * @api public
 */
GridStore.prototype.unlink = function(callback) {
  var self = this;
  deleteChunks(this, function(err) {
    if(err!==null) {
      err.message = "at deleteChunks: " + err.message;
      return callback(err);
    }

    self.collection(function(err, collection) {
      if(err!==null) {
        err.message = "at collection: " + err.message;
        return callback(err);
      }

      collection.remove({'_id':self.fileId}, {safe:true}, function(err) {
        callback(err, self);
      });
    });
  });
};

/**
 * Retrieves the file collection associated with this object.
 *
 * @param {Function} callback this will be called after executing this method. An exception object will be passed to the first parameter when an error occured or null otherwise. A new **{Collection}** object will be passed to the second parameter if no error occured.
 * @return {null}
 * @api public
 */
GridStore.prototype.collection = function(callback) {
  this.db.collection(this.root + ".files", callback);
};

/**
 * Reads the data of this file.
 *
 * @param {String} [separator] the character to be recognized as the newline separator.
 * @param {Function} callback This will be called after this method is executed. The first parameter will be null and the second parameter will contain an array of strings representing the entire data, each element representing a line including the separator character.
 * @return {null}
 * @api public
 */
GridStore.prototype.readlines = function(separator, callback) {
  var args = Array.prototype.slice.call(arguments, 0);
  callback = args.pop();
  separator = args.length ? args.shift() : "\n";

  this.read(function(err, data) {
    if(err) return callback(err);

    var items = data.toString().split(separator);
    items = items.length > 0 ? items.splice(0, items.length - 1) : [];
    for(var i = 0; i < items.length; i++) {
      items[i] = items[i] + separator;
    }

    callback(null, items);
  });
};

/**
 * Deletes all the chunks of this file in the database if mode was set to "w" or
 * "w+" and resets the read/write head to the initial position.
 *
 * @param {Function} callback this will be called after executing this method. The first parameter will contain null and the second one will contain a reference to this object.
 * @return {null}
 * @api public
 */
GridStore.prototype.rewind = function(callback) {
  var self = this;

  if(this.currentChunk.chunkNumber != 0) {
    if(this.mode[0] == "w") {
      deleteChunks(self, function(err, gridStore) {
        if(err) return callback(err);
        self.currentChunk = new Chunk(self, {'n': 0});
        self.position = 0;
        callback(null, self);
      });
    } else {
      self.currentChunk(0, function(err, chunk) {
        if(err) return callback(err);
        self.currentChunk = chunk;
        self.currentChunk.rewind();
        self.position = 0;
        callback(null, self);
      });
    }
  } else {
    self.currentChunk.rewind();
    self.position = 0;
    callback(null, self);
  }
};

/**
 * Retrieves the contents of this file and advances the read/write head. Works with Buffers only.
 *
 * There are 3 signatures for this method:
 *
 * (callback)
 * (length, callback)
 * (length, buffer, callback)
 *
 * @param {Number} [length] the number of characters to read. Reads all the characters from the read/write head to the EOF if not specified.
 * @param {String|Buffer} [buffer] a string to hold temporary data. This is used for storing the string data read so far when recursively calling this method.
 * @param {Function} callback this will be called after this method is executed. null will be passed to the first parameter and a string containing the contents of the buffer concatenated with the contents read from this file will be passed to the second.
 * @return {null}
 * @api public
 */
GridStore.prototype.read = function(length, buffer, callback) {
  var self = this;

  var args = Array.prototype.slice.call(arguments, 0);
  callback = args.pop();
  length = args.length ? args.shift() : null;
  buffer = args.length ? args.shift() : null;

  // The data is a c-terminated string and thus the length - 1
  var finalLength = length == null ? self.length - self.position : length;
  var finalBuffer = buffer == null ? new Buffer(finalLength) : buffer;
  // Add a index to buffer to keep track of writing position or apply current index
  finalBuffer._index = buffer != null && buffer._index != null ? buffer._index : 0;

  if((self.currentChunk.length() - self.currentChunk.position + 1 + finalBuffer._index) >= finalLength) {
    var slice = self.currentChunk.readSlice(finalLength - finalBuffer._index);
    // Copy content to final buffer
    slice.copy(finalBuffer, finalBuffer._index);
    // Update internal position
    self.position = finalBuffer.length;
    // Check if we don't have a file at all
    if(finalLength == 0 && finalBuffer.length == 0) return callback(new Error("File does not exist"), null);
    // Else return data
    callback(null, finalBuffer);
  } else {
    // console.dir(self.currentChunk)
    var slice = self.currentChunk.readSlice(self.currentChunk.length() - self.currentChunk.position);
    // Copy content to final buffer
    slice.copy(finalBuffer, finalBuffer._index);
    // Update index position
    finalBuffer._index += slice.length;

    // Load next chunk and read more    
    nthChunk(self, self.currentChunk.chunkNumber + 1, function(err, chunk) {
      if(err) return callback(err);

      if(chunk.length() > 0) {
        self.currentChunk = chunk;
        self.read(length, finalBuffer, callback);
      } else {
        if (finalBuffer._index > 0) {
          callback(null, finalBuffer)
        } else {
          callback(new Error("no chunks found for file, possibly corrupt"), null);
        }
      }
    });
  }
}

/**
 * Retrieves the position of the read/write head of this file.
 *
 * @param {Function} callback This gets called after this method terminates. null is passed to the first parameter and the position is passed to the second.
 * @return {null}
 * @api public
 */
GridStore.prototype.tell = function(callback) {
  callback(null, this.position);
};

/**
 * Moves the read/write head to a new location.
 *
 * There are 3 signatures for this method
 *
 * Seek Location Modes
 *  - **GridStore.IO_SEEK_SET**, **(default)** set the position from the start of the file.
 *  - **GridStore.IO_SEEK_CUR**, set the position from the current position in the file.
 *  - **GridStore.IO_SEEK_END**, set the position from the end of the file.
 *
 * @param {Number} [position] the position to seek to
 * @param {Number} [seekLocation] seek mode. Use one of the Seek Location modes.
 * @param {Function} callback this will be called after executing this method. The first parameter will contain null and the second one will contain a reference to this object.
 * @return {null}
 * @api public
 */
GridStore.prototype.seek = function(position, seekLocation, callback) {
  var self = this;

  var args = Array.prototype.slice.call(arguments, 1);
  callback = args.pop();
  seekLocation = args.length ? args.shift() : null;

  var seekLocationFinal = seekLocation == null ? exports.GridStore.IO_SEEK_SET : seekLocation;
  var finalPosition = position;
  var targetPosition = 0;
  if(seekLocationFinal == exports.GridStore.IO_SEEK_CUR) {
    targetPosition = self.position + finalPosition;
  } else if(seekLocationFinal == exports.GridStore.IO_SEEK_END) {
    targetPosition = self.length + finalPosition;
  } else {
    targetPosition = finalPosition;
  }

  var newChunkNumber = Math.floor(targetPosition/self.chunkSize);
  if(newChunkNumber != self.currentChunk.chunkNumber) {
    var seekChunk = function() {
      nthChunk(self, newChunkNumber, function(err, chunk) {
        self.currentChunk = chunk;
        self.position = targetPosition;
        self.currentChunk.position = (self.position % self.chunkSize);
        callback(err, self);
      });
    };

    if(self.mode[0] == 'w') {
      self.currentChunk.save(function(err) {
        if(err) return callback(err);
        seekChunk();
      });
    } else {
      seekChunk();
    }
  } else {
    self.position = targetPosition;
    self.currentChunk.position = (self.position % self.chunkSize);
    callback(null, self);
  }
};

/**
 * Verify if the file is at EOF.
 *
 * @return {Boolean} true if the read/write head is at the end of this file.
 * @api public
 */
GridStore.prototype.eof = function() {
  return this.position == this.length ? true : false;
};

/**
 * Retrieves a single character from this file.
 *
 * @param {Function} callback this gets called after this method is executed. Passes null to the first parameter and the character read to the second or null to the second if the read/write head is at the end of the file.
 * @return {null}
 * @api public
 */
GridStore.prototype.getc = function(callback) {
  var self = this;

  if(self.eof()) {
    callback(null, null);
  } else if(self.currentChunk.eof()) {
    nthChunk(self, self.currentChunk.chunkNumber + 1, function(err, chunk) {
      self.currentChunk = chunk;
      self.position = self.position + 1;
      callback(err, self.currentChunk.getc());
    });
  } else {
    self.position = self.position + 1;
    callback(null, self.currentChunk.getc());
  }
};

/**
 * Writes a string to the file with a newline character appended at the end if
 * the given string does not have one.
 *
 * @param {String} string the string to write.
 * @param {Function} callback this will be called after executing this method. The first parameter will contain null and the second one will contain a reference to this object.
 * @return {null}
 * @api public
 */
GridStore.prototype.puts = function(string, callback) {
  var finalString = string.match(/\n$/) == null ? string + "\n" : string;
  this.write(finalString, callback);
};

/**
 * Returns read stream based on this GridStore file
 *
 * Events
 *  - **data** {function(item) {}} the data event triggers when a document is ready.
 *  - **end** {function() {}} the end event triggers when there is no more documents available.
 *  - **close** {function() {}} the close event triggers when the stream is closed.
 *  - **error** {function(err) {}} the error event triggers if an error happens.
 *
 * @param {Boolean} autoclose if true current GridStore will be closed when EOF and 'close' event will be fired
 * @return {null}
 * @api public
 */
GridStore.prototype.stream = function(autoclose) {
  return new ReadStream(autoclose, this);
};

/**
* The collection to be used for holding the files and chunks collection.
*  
* @classconstant DEFAULT_ROOT_COLLECTION
**/
GridStore.DEFAULT_ROOT_COLLECTION = 'fs';

/**
* Default file mime type
*  
* @classconstant DEFAULT_CONTENT_TYPE
**/
GridStore.DEFAULT_CONTENT_TYPE = 'binary/octet-stream';

/**
* Seek mode where the given length is absolute.
*  
* @classconstant IO_SEEK_SET
**/
GridStore.IO_SEEK_SET = 0;

/**
* Seek mode where the given length is an offset to the current read/write head.
*  
* @classconstant IO_SEEK_CUR
**/
GridStore.IO_SEEK_CUR = 1;

/**
* Seek mode where the given length is an offset to the end of the file.
*  
* @classconstant IO_SEEK_END
**/
GridStore.IO_SEEK_END = 2;

/**
 * Checks if a file exists in the database.
 *
 * @param {Db} db the database to query.
 * @param {String} name the name of the file to look for.
 * @param {String} [rootCollection] the root collection that holds the files and chunks collection. Defaults to **{GridStore.DEFAULT_ROOT_COLLECTION}**.
 * @param {Function} callback this will be called after this method executes. Passes null to the first and passes true to the second if the file exists and false otherwise.
 * @return {null}
 * @api public
 */
GridStore.exist = function(db, fileIdObject, rootCollection, callback) {
  var args = Array.prototype.slice.call(arguments, 2);
  callback = args.pop();
  rootCollection = args.length ? args.shift() : null;

  // Fetch collection
  var rootCollectionFinal = rootCollection != null ? rootCollection : GridStore.DEFAULT_ROOT_COLLECTION;
  db.collection(rootCollectionFinal + ".files", function(err, collection) {
    if(err) return callback(err);

    // Build query
    var query = (typeof fileIdObject == 'string' || Object.prototype.toString.call(fileIdObject) == '[object RegExp]' )
      ? {'filename':fileIdObject}
      : {'_id':fileIdObject};    // Attempt to locate file

    collection.find(query, function(err, cursor) {
      if(err) return callback(err);

      cursor.nextObject(function(err, item) {
        if(err) return callback(err);
        callback(null, item == null ? false : true);
      });
    });
  });
};

/**
 * Gets the list of files stored in the GridFS.
 *
 * @param {Db} db the database to query.
 * @param {String} [rootCollection] the root collection that holds the files and chunks collection. Defaults to **{GridStore.DEFAULT_ROOT_COLLECTION}**.
 * @param {Function} callback this will be called after this method executes. Passes null to the first and passes an array of strings containing the names of the files.
 * @return {null}
 * @api public
 */
GridStore.list = function(db, rootCollection, options, callback) {
  var args = Array.prototype.slice.call(arguments, 1);
  callback = args.pop();
  rootCollection = args.length ? args.shift() : null;
  options = args.length ? args.shift() : {};

  // Ensure we have correct values
  if(rootCollection != null && typeof rootCollection == 'object') {
    options = rootCollection;
    rootCollection = null;
  }

  // Check if we are returning by id not filename
  var byId = options['id'] != null ? options['id'] : false;
  // Fetch item
  var rootCollectionFinal = rootCollection != null ? rootCollection : GridStore.DEFAULT_ROOT_COLLECTION;
  var items = [];
  db.collection((rootCollectionFinal + ".files"), function(err, collection) {
    if(err) return callback(err);

    collection.find(function(err, cursor) {
      if(err) return callback(err);

      cursor.each(function(err, item) {
        if(item != null) {
          items.push(byId ? item._id : item.filename);
        } else {
          callback(err, items);
        }
      });
    });
  });
};

/**
 * Reads the contents of a file.
 *
 * This method has the following signatures
 *
 * (db, name, callback)
 * (db, name, length, callback)
 * (db, name, length, offset, callback)
 * (db, name, length, offset, options, callback)
 *
 * @param {Db} db the database to query.
 * @param {String} name the name of the file.
 * @param {Number} [length] the size of data to read.
 * @param {Number} [offset] the offset from the head of the file of which to start reading from.
 * @param {Object} [options] the options for the file.
 * @param {Function} callback this will be called after this method executes. A string with an error message will be passed to the first parameter when the length and offset combination exceeds the length of the file while an Error object will be passed if other forms of error occured, otherwise, a string is passed. The second parameter will contain the data read if successful or null if an error occured.
 * @return {null}
 * @api public
 */
GridStore.read = function(db, name, length, offset, options, callback) {
  var args = Array.prototype.slice.call(arguments, 2);
  callback = args.pop();
  length = args.length ? args.shift() : null;
  offset = args.length ? args.shift() : null;
  options = args.length ? args.shift() : null;

  new GridStore(db, name, "r", options).open(function(err, gridStore) {
    if(err) return callback(err);
    // Make sure we are not reading out of bounds
    if(offset && offset >= gridStore.length) return callback("offset larger than size of file", null);
    if(length && length > gridStore.length) return callback("length is larger than the size of the file", null);
    if(offset && length && (offset + length) > gridStore.length) return callback("offset and length is larger than the size of the file", null);

    if(offset != null) {
      gridStore.seek(offset, function(err, gridStore) {
        if(err) return callback(err);
        gridStore.read(length, callback);
      });
    } else {
      gridStore.read(length, callback);
    }
  });
};

/**
 * Reads the data of this file.
 *
 * @param {Db} db the database to query.
 * @param {String} name the name of the file.
 * @param {String} [separator] the character to be recognized as the newline separator.
 * @param {Object} [options] file options.
 * @param {Function} callback this will be called after this method is executed. The first parameter will be null and the second parameter will contain an array of strings representing the entire data, each element representing a line including the separator character.
 * @return {null}
 * @api public
 */
GridStore.readlines = function(db, name, separator, options, callback) {
  var args = Array.prototype.slice.call(arguments, 2);
  callback = args.pop();
  separator = args.length ? args.shift() : null;
  options = args.length ? args.shift() : null;

  var finalSeperator = separator == null ? "\n" : separator;
  new GridStore(db, name, "r", options).open(function(err, gridStore) {
    if(err) return callback(err);
    gridStore.readlines(finalSeperator, callback);
  });
};

/**
 * Deletes the chunks and metadata information of a file from GridFS.
 *
 * @param {Db} db the database to interact with.
 * @param {String|Array} names the name/names of the files to delete.
 * @param {Object} [options] the options for the files.
 * @callback {Function} this will be called after this method is executed. The first parameter will contain an Error object if an error occured or null otherwise. The second parameter will contain a reference to this object.
 * @return {null}
 * @api public
 */
GridStore.unlink = function(db, names, options, callback) {
  var self = this;
  var args = Array.prototype.slice.call(arguments, 2);
  callback = args.pop();
  options = args.length ? args.shift() : null;

  if(names.constructor == Array) {
    var tc = 0;
    for(var i = 0; i < names.length; i++) {
      ++tc;
      self.unlink(db, names[i], function(result) {
        if(--tc == 0) {
            callback(null, self);
        }
      });
    }
  } else {
    new GridStore(db, names, "w", options).open(function(err, gridStore) {
      if(err) return callback(err);
      deleteChunks(gridStore, function(err, result) {
        if(err) return callback(err);
        gridStore.collection(function(err, collection) {
          if(err) return callback(err);
          collection.remove({'_id':gridStore.fileId}, {safe:true}, function(err, collection) {
            callback(err, self);
          });
        });
      });
    });
  }
};

/**
 * Returns the current chunksize of the file.
 * 
 * @field chunkSize
 * @type {Number}
 * @getter
 * @setter
 * @property return number of bytes in the current chunkSize.
 */
Object.defineProperty(GridStore.prototype, "chunkSize", { enumerable: true
 , get: function () {
     return this.internalChunkSize;
   }
 , set: function(value) {
     if(!(this.mode[0] == "w" && this.position == 0 && this.uploadDate == null)) {
       this.internalChunkSize = this.internalChunkSize;
     } else {
       this.internalChunkSize = value;
     }
   }
});

/**
 * The md5 checksum for this file.
 * 
 * @field md5
 * @type {Number}
 * @getter
 * @setter
 * @property return this files md5 checksum.
 */
Object.defineProperty(GridStore.prototype, "md5", { enumerable: true
 , get: function () {
     return this.internalMd5;
   }
});

/**
 *  GridStore Streaming methods
 *	Handles the correct return of the writeable stream status
 *  @ignore
 */
Object.defineProperty(GridStore.prototype, "writable", { enumerable: true
 , get: function () {
    if(this._writeable == null) {
    	this._writeable = this.mode != null && this.mode.indexOf("w") != -1;
    }
    // Return the _writeable
    return this._writeable;
  }
 , set: function(value) {
    this._writeable = value;
  }
});

/**
 *	Handles the correct return of the readable stream status
 *  @ignore
 */
Object.defineProperty(GridStore.prototype, "readable", { enumerable: true
 , get: function () {
    if(this._readable == null) {
    	this._readable = this.mode != null && this.mode.indexOf("r") != -1;
    }
    return this._readable;
  }
 , set: function(value) {
    this._readable = value;
	}
});

GridStore.prototype.paused;

/**
 *	Handles the correct setting of encoding for the stream
 *  @ignore
 */
GridStore.prototype.setEncoding = fs.ReadStream.prototype.setEncoding;

/**
 *	Handles the end events
 *  @ignore
 */
GridStore.prototype.end = function end(data) {
  var self = this;
  // allow queued data to write before closing
  if(!this.writable) return;
  this.writable = false;

  if(data) {
    this._q.push(data);
  }

  this.on('drain', function () {
    self.close(function (err) {
      if (err) return _error(self, err);
      self.emit('close');
    });
  });

  _flush(self);	
}

/**
 *	Handles the normal writes to gridstore
 *  @ignore
 */
var _writeNormal = function(self, data, close, callback) {
  // If we have a buffer write it using the writeBuffer method
  if(Buffer.isBuffer(data)) {
    return writeBuffer(self, data, close, callback);
  } else {
    // Wrap the string in a buffer and write
    return writeBuffer(self, new Buffer(data, 'binary'), close, callback);
  }	
}

/**
 * Writes some data. This method will work properly only if initialized with mode "w" or "w+".
 *
 * @param {String|Buffer} data the data to write.
 * @param {Boolean} [close] closes this file after writing if set to true.
 * @param {Function} callback this will be called after executing this method. The first parameter will contain null and the second one will contain a reference to this object.
 * @return {null}
 * @api public
 */
GridStore.prototype.write = function write(data, close, callback) {
  // If it's a normal write delegate the call
  if(typeof close == 'function' || typeof callback == 'function') {
    return _writeNormal(this, data, close, callback);
  }

  // Otherwise it's a stream write
  var self = this;
  if (!this.writable) {
    throw new Error('GridWriteStream is not writable');
  }

  // queue data until we open.
  if (!this._opened) {
    // Set up a queue to save data until gridstore object is ready
    this._q = [];
    _openStream(self);
    this._q.push(data);
    return false;
  }

  // Push data to queue
  this._q.push(data);
  _flush(this);
  // Return write successful
  return true;
}

/**
 *	Handles the destroy part of a stream
 *  @ignore
 */
GridStore.prototype.destroy = function destroy() {	
  // close and do not emit any more events. queued data is not sent.
  if(!this.writable) return;
  this.readable = false;
  if(this.writable) {
    this.writable = false;
    this._q.length = 0;
    this.emit('close');		
  }
}

/**
 *	Handles the destroySoon part of a stream
 *  @ignore
 */
GridStore.prototype.destroySoon = function destroySoon() {	
  // as soon as write queue is drained, destroy.
  // may call destroy immediately if no data is queued.
  if(!this._q.length) {
    return this.destroy();
  }
  this._destroying = true;
}

/**
 *	Handles the pipe part of the stream
 *  @ignore
 */
GridStore.prototype.pipe = function(destination, options) {
  var self = this;
  // Open the gridstore
  this.open(function(err, result) {
    if(err) _errorRead(self, err);
    if(!self.readable) return;
    // Set up the pipe
    self._pipe(destination, options);		
    // Emit the stream is open
    self.emit('open');
    // Read from the stream
    _read(self);
  })
}

/**
 *	Internal module methods
 *  @ignore
 */
var _read = function _read(self) {
  if (!self.readable || self.paused || self.reading) {
    return;
  }

  self.reading = true;
  var stream = self._stream = self.stream();
  stream.paused = self.paused;

  stream.on('data', function (data) {
    if (self._decoder) {
      var str = self._decoder.write(data);
      if (str.length) self.emit('data', str);
    } else {
      self.emit('data', data);
    }
  });

  stream.on('end', function (data) {
    self.emit('end', data);
  });

  stream.on('error', function (data) {
    _errorRead(self, data);
  });

  stream.on('close', function (data) {
    self.emit('close', data);
  });

  self.pause = function () {
    // native doesn't always pause.
    // bypass its pause() method to hack it
    self.paused = stream.paused = true;
  }

  self.resume = function () {
    self.paused = false;
    stream.resume();
    self.readable = stream.readable;
  }

  self.destroy = function () {
    self.readable = false;
    stream.destroy();
  }
}

/**
 * pause
 * @ignore
 */
GridStore.prototype.pause = function pause () {
  // Overridden when the GridStore opens.
  this.paused = true;
}

/**
 * resume
 * @ignore
 */
GridStore.prototype.resume = function resume () {
  // Overridden when the GridStore opens.
  this.paused = false;
}

/**
 *	Internal module methods
 *  @ignore
 */
var _flush = function _flush(self, _force) {
  if (!self._opened) return;
  if (!_force && self._flushing) return;
  self._flushing = true;

  // write the entire q to gridfs
  if (!self._q.length) {
    self._flushing = false;
    self.emit('drain');

    if(self._destroying) {
     	self.destroy();
    }
    return;
  }

  self.write(self._q.shift(), function (err, store) {
    if (err) return _error(self, err);
    self.emit('progress', store.position);
    _flush(self, true);
  });	
}

var _openStream = function _openStream (self) {
  if(self._opening == true) return;
  self._opening = true;
	
	// Open the store
  self.open(function (err, gridstore) {
    if (err) return _error(self, err);
    self._opened = true;
    self.emit('open');
    _flush(self);
  });
}

var _error = function _error(self, err) {
  self.destroy();
  self.emit('error', err);
}

var _errorRead = function _errorRead (self, err) {
  self.readable = false;
  self.emit('error', err);
}

/**
 * @ignore
 * @api private
 */
exports.GridStore = GridStore;<|MERGE_RESOLUTION|>--- conflicted
+++ resolved
@@ -46,23 +46,14 @@
 
   var self = this;
   this.db = db;  
-<<<<<<< HEAD
-  var _filename = filename;
 
 	// Call stream constructor
 	Stream.call(this);
 
-  if(typeof filename == 'string' && typeof mode == 'string') {
-    _filename = filename;  
-  } else if(typeof filename == 'string' && typeof mode == 'object' && mode != null) {
-    var _mode = mode;
-=======
-  
   // Handle options
   if(options == null) options = {};
   // Handle mode
   if(mode == null) {
->>>>>>> 2cf660ff
     mode = filename;
     filename = null;
   } else if(typeof mode == 'object') {
